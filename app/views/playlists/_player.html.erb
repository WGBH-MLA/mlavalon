--- conflicted
+++ resolved
@@ -17,15 +17,9 @@
 <% f_start = @current_clip.start_time / 1000.0 %>
 <% f_end = @current_clip.end_time / 1000.0 %>
 <% @currentStream = @current_masterfile %>
-<<<<<<< HEAD
 <% @currentStreamInfo = secure_streams(@currentStream.stream_details) %>
-<% @currentStreamInfo['t'] = "#{f_start},#{f_end}" %>
-=======
-<% @token = StreamToken.find_or_create_session_token(session, @currentStream.id) %>
-<% @currentStreamInfo = @currentStream.stream_details(@token, ApplicationController.default_url_options[:host]) %>
 <% @currentStreamInfo['t'] = [f_start,f_end] %>
 
->>>>>>> d787bbdf
 <% if can? :read, @current_masterfile %>
   <%= render partial: 'modules/player/section', locals: {section: @currentStream, section_info: @currentStreamInfo, f_start: @f_start, f_end: @f_end} %>
 <% end %>
