<%#
Copyright 2011-2015, The Trustees of Indiana University and Northwestern
  University.  Licensed under the Apache License, Version 2.0 (the "License");
  you may not use this file except in compliance with the License.

You may obtain a copy of the License at

http://www.apache.org/licenses/LICENSE-2.0

Unless required by applicable law or agreed to in writing, software distributed
  under the License is distributed on an "AS IS" BASIS, WITHOUT WARRANTIES OR
  CONDITIONS OF ANY KIND, either express or implied. See the License for the
  specific language governing permissions and limitations under the License.
---  END LICENSE_HEADER BLOCK  ---
%>

<% f_start = @current_clip.start_time / 1000.0 %>
<% f_end = @current_clip.end_time / 1000.0 %>
<% @currentStream = @current_masterfile %>
<% @token = StreamToken.find_or_create_session_token(session, @currentStream.id) %>
<% @currentStreamInfo = @currentStream.stream_details(@token, ApplicationController.default_url_options[:host]) %>
<% @currentStreamInfo['t'] = "#{f_start},#{f_end}" %>
<% if can? :read, @current_masterfile %>
    <section id="content" class="avalon-player" style="width: 100%; visibility: hidden;" tabIndex="-1">
      <% if @currentStream.present? and @currentStream.derivatives.present? %>
        <%= stylesheet_link_tag "mediaelement_rails/mediaelementplayer" =%>

        <% if @currentStreamInfo[:is_video] %>
          <%= master_file_meta_properties(@currentStream) do %>
            <video class="mejs-avalon" controls width="450" height="309" style="width: 100%; height: 100%" id="video-tag" poster="<%= @currentStreamInfo[:poster_image] if f_start == 0 %>" preload="auto" data-current-playlist-item="<%= @current_playlist_item.id %>">
              <% @currentStreamInfo[:stream_flash].each do |flash| %>
                <source src="<%= flash[:url] %>" data-quality="<%= flash[:quality] %>" data-plugin-type="flash" type="video/rtmp"/>
              <% end %>
              <% @currentStreamInfo[:stream_hls].each do |hls| %>
                <source src="<%= hls[:url] %>" data-quality="<%= hls[:quality] %>" data-plugin-type="native" type="application/vnd.apple.mpegURL"/>
              <% end %>
              <% if @currentStreamInfo[:captions_path].present? %>
                <track srclang="en" kind="subtitles" type="<%= @currentStreamInfo[:captions_format] %>" src="<%= @currentStreamInfo[:captions_path] %>"></track>
              <% end %>
            </video>
          <% end %>
        <% else %>
          <%= master_file_meta_properties(@currentStream) do %>
            <audio class="mejs-avalon" controls style="width: 100%;" id="video-tag" preload="true" data-current-playlist-item="<%= @current_playlist_item.id %>">
              <% @currentStreamInfo[:stream_flash].each do |flash| %>
                <source src="<%= flash[:url] %>" data-quality="<%= flash[:quality] %>" data-plugin-type="flash" type="audio/rtmp"/>
              <% end %>
              <% @currentStreamInfo[:stream_hls].each do |hls| %>
                <source src="<%= hls[:url] %>" data-quality="<%= hls[:quality] %>" data-plugin-type="native" type="application/vnd.apple.mpegURL"/>
              <% end %>
            </audio>
          <% end %>
        <% end %>
      <% end %>
    </section>
<% end %>
<% unless can? :read, @current_masterfile %>
  <span class = 'show_playlist_player_denied_title'><h2>Restricted Access</h2></span>
  <span class = 'playlist_item_denied'>You do not have permission to playback item <%= @current_masterfile.mediaobject_id %></span>
<% end %>
<% content_for :page_scripts do %>
<<<<<<< HEAD
=======
  <%= javascript_include_tag 'avalon_player' %>

  <%= stylesheet_link_tag "mediaelement-qualityselector/mep-feature-qualities" =%>
  <%= stylesheet_link_tag 'me-thumb-selector' %>
  <%= stylesheet_link_tag "mediaelement-skin-avalon/mejs-skin-avalon" =%>
  <%= stylesheet_link_tag 'me-add-to-playlist' %>

>>>>>>> 97d0266b
  <% if @currentStream.present? and @currentStream.derivatives.present? %>
  <script>
    function advancePlaylist() {
      nextUrl = $('li.now_playing').nextAll('li.queue:first').find('a').attr('href');
      if (nextUrl) {
        window.location = nextUrl + "&autostart=true";
      }
    }

    <% if can? :read, @current_masterfile %>

      avalonPlayer = new AvalonPlayer($('#left_column'), <%= @currentStreamInfo.to_json.html_safe %>, {
	audioHeight: <%= MasterFile::AUDIO_HEIGHT %>,
	mobileDisplayedDuration: <%= @currentStream ? (@currentStream.duration.to_f / 1000).round : -1 %>,
	thumbnailSelector: false,
	addToPlaylist: false,
	addMarker: <%= current_user.present? ? 'true' : 'false' %>,
	startQuality: '<%= current_quality(@currentStreamInfo) %>',
	customError: '<%= t("media_objects.player.customError").html_safe %>',
	displayMediaFragment: true,
        displayMarkers: true,
        autostart: <%= params[:autostart] == 'true' ? 'true' : 'false' %>,
	success: function(mediaElement, domObject, player) {
	  player.media.addEventListener('timeupdate', function(e) {
	    if (avalonPlayer.player.getCurrentTime() > avalonPlayer.stream_info.t.split(',')[1]) {
	      avalonPlayer.player.media.stop();
	      advancePlaylist();
	    }
	  }, false);
	}
      });
      currentPlayer = avalonPlayer.player;

    <% else %>

      window.setTimeout(advancePlaylist, 5000);

    <% end %>
  </script>
  <% end %>
<% end %><|MERGE_RESOLUTION|>--- conflicted
+++ resolved
@@ -59,16 +59,7 @@
   <span class = 'playlist_item_denied'>You do not have permission to playback item <%= @current_masterfile.mediaobject_id %></span>
 <% end %>
 <% content_for :page_scripts do %>
-<<<<<<< HEAD
-=======
-  <%= javascript_include_tag 'avalon_player' %>
 
-  <%= stylesheet_link_tag "mediaelement-qualityselector/mep-feature-qualities" =%>
-  <%= stylesheet_link_tag 'me-thumb-selector' %>
-  <%= stylesheet_link_tag "mediaelement-skin-avalon/mejs-skin-avalon" =%>
-  <%= stylesheet_link_tag 'me-add-to-playlist' %>
-
->>>>>>> 97d0266b
   <% if @currentStream.present? and @currentStream.derivatives.present? %>
   <script>
     function advancePlaylist() {
