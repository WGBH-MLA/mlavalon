--- conflicted
+++ resolved
@@ -167,16 +167,9 @@
       ];
       const isSameMediaFile =
         this.currentStreamInfo.id === el.dataset.masterFileId;
-
-<<<<<<< HEAD
-      // Show spinner
-      this.mejsMarkersHelper.spinnerToggle(true);
-
+      
       // Update right column playlist items list
       this.updatePlaylistItemsList(el);
-
-      // Rebuild playlist info panels
-      this.rebuildPlaylistInfoPanels(playlistId, playlistItemId);
 
       // Show/hide add marker button on player
       this.mejsMarkersHelper.showHideAddMarkerButton();
@@ -189,6 +182,9 @@
         // Set the endTimeCount back to 0
         this.endTimeCount = 0;
         this.setupNextItem();
+        // Rebuild playlist info panels
+        this.rebuildPlaylistInfoPanels(playlistId, playlistItemId);
+
       } else {
         // Need a new Mediaelement player and media file
         const id = el.dataset.masterFileId;
@@ -211,46 +207,6 @@
         // Get new data and create new player instance
         mejs4AvalonPlayer.getNewStreamAjax(id, url, playlistItemT);
       }
-=======
-      // Get new markers
-      this.mejsMarkersHelper
-        .getMarkers(playlistId, playlistItemId)
-        .then(response => {
-          const markers = response;
-
-          // Update markers in time rail, and update right column playlist items list
-          this.mejsMarkersHelper.updateVisualMarkers(markers);
-          this.updatePlaylistItemsList(el);
-
-          // Show/hide add marker button on player
-          this.mejsMarkersHelper.showHideAddMarkerButton();
-
-          // Same media file?
-          if (isSameMediaFile) {
-            // Set the endTimeCount back to 0
-            this.endTimeCount = 0;
-            this.setupNextItem();
-            // Rebuild playlist info panels
-            this.rebuildPlaylistInfoPanels(playlistId, playlistItemId);
-          } else {
-            // Need a new Mediaelement player and media file
-            const id = el.dataset.masterFileId;
-            const url = `/media_objects/${
-              el.dataset.mediaObjectId
-            }/section/${id}`;
-
-            // Update mejs4AvalonPlayer.playlistItem with ids here
-            mejs4AvalonPlayer.playlistItem = Object.assign(
-              {},
-              mejs4AvalonPlayer.playlistItem,
-              { id: playlistItemId, playlist_id: playlistId, position: null }
-            );
-
-            // Get new data and create new player instance
-            mejs4AvalonPlayer.getNewStreamAjax(id, url, playlistItemT);
-          }
-        });
->>>>>>> b174f891
     },
 
     /**
