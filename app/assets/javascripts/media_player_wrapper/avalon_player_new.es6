--- conflicted
+++ resolved
@@ -546,7 +546,6 @@
   }
 
   /**
-<<<<<<< HEAD
    * Update share links when switching sections
    * @function updateShareLinks
    * @return {void}
@@ -567,7 +566,9 @@
       .val(sectionShareLink)
       .attr('placeholder', sectionShareLink);
     $('#embed-part').val(embedCode);
-=======
+  }
+    
+  /**
    * Resize event handler copied from mediaelement
    * which skips player resize if embedded in an iframe
    */
@@ -584,6 +585,5 @@
 
     // always adjust controls
     t.setControlsSize();
->>>>>>> 157c79e7
   }
 }