--- conflicted
+++ resolved
@@ -18,11 +18,7 @@
 //= require jquery-ui
 //= require jquery.ui.nestedSortable
 //= require blacklight/blacklight
-<<<<<<< HEAD
 //= require browse_everything
 //= require modernizr
 
 //= require_tree .
-=======
-//= require browse_everything
->>>>>>> 97d0266b
