--- conflicted
+++ resolved
@@ -71,12 +71,8 @@
       params_whitelist = %w{t position token}
       redirect_to objects_path(request['target_id'], params.slice(*params_whitelist))
     elsif params[:url]
-<<<<<<< HEAD
-      redirect_to params[:url]
-=======
       # Limit redirects to current host only
       redirect_to URI.parse(params[:url]).path
->>>>>>> 13b77b51
     elsif session[:previous_url]
       redirect_to session.delete :previous_url
     elsif auth_type == 'lti' && user_session[:virtual_groups].present?
