# MarsManifest is a basic PORO model that uses ActiveModel::Validations to
# encaspsulate validation of the MARS export CSV manifest used as input for the
# Avalon Ingest API. Also provides accessors an enumerable array of
# MarsManifestRow objects, each of which are used to validate individual row
# data.
require 'active_support/core_ext/module/delegation'

class MarsManifest
  include ActiveModel::Validations

  attr_reader :url

<<<<<<< HEAD
<<<<<<< HEAD
  validate :validate_manifest
  # validate :validate_headers
  # validate :validate_rows

  delegate :normalize_header, :required_headers, :allowed_headers,
           :validation_methods, :validation_methods_for, to: :class
=======
=======
>>>>>>> efa1701b
  validate :valid_headers?
>>>>>>> WIP

  def initialize(url:)
    @url = url
  end

  def headers
    @headers ||= Array(csv&.first)
  end

  def rows
    @rows ||= Array(csv&.slice(1..-1))
  end

  # Parses raw data as CSV, memoized in @csv. If an error occurs, it adds
  # the error message on the :csv field, invalidating the model instance.
  # @return Array parsed CSV data; nil if an error occcurs.
  def csv
    @csv ||= CSV.parse(raw_data)
  rescue => e
    add_error(:csv, e.message)
    nil
  end

  private

<<<<<<< HEAD
    def validate_manifest
      validate_headers
      validate_rows if errors.empty?
=======
    # Parses raw data as CSV, memoized in @csv. If an error occurs, it adds
    # the error message on the :csv field, invalidating the model instance.
    # @return Array parsed CSV data; nil if an error occcurs.
    def csv
      @csv ||= CSV.parse(raw_data) if raw_data
    rescue => e
      add_error(:csv, "Invalid CSV file at URL: '#{url}'")
>>>>>>> efa1701b
    end

    # def mars_manifest_rows
    #   @mars_manifest_rows ||= rows.map do |row_vals|
    #     MarsManifestRow.new(headers: headers, values: row_vals)
    #   end
    # end

    # Fetches data form the URL in the @url attribute, memoized in @raw_data. If
    # an error occurs, it adds the error message on the :url field, invalidating
    # the model instance.
    # @return String the raw data fetched from the URL in the @url attribute;
    #   nil if an error occurs.
    def raw_data
      @raw_data ||= Net::HTTP.get(URI.parse(url))
    rescue => e
      add_error(:url, "Invalid Manifest URL: '#{url}'")
<<<<<<< HEAD
    end

    def validate_rows
      rows.each_with_index { |row, row_num| validate_row(row, row_num) }
=======
>>>>>>> efa1701b
    end

    def validate_row(row, row_num)
      row.each_with_index do |value, col_num|
        validate_value_has_header(value, row_num, col_num)
        validate_value_format(value, row_num, col_num)
      end
    end

    def validate_value_has_header(value, row_num, col_num)
      if headers[col_num].to_s.empty?
        errors.add(:rows, "No header for value '#{value}', column #{col_num + 1}, row #{row_num + 1}.")
      end
    end

    def validate_value_format(value, row_num, col_num)
      validation_methods_for(headers[col_num]).each do |validation_method|
        send(validation_method, value, row_num, col_num)
      end
    end

    def presence(value, row_num, col_num)
      if value.to_s.strip.empty?
        errors.add(:values, "Value required for #{headers[col_num]} in column #{col_num}, row #{row_num}")
      end
    end

    # Adds an error message to a field idempotently (because errors.add is not
    # idempotent, and you can end up with a field having duplicate errors).
    # @param field [Symbol] the field name.
    # @param msg [String] the error message
    # @return [nil] always
    def add_error(field, msg)
      errors.add(field, msg) unless errors[field].include? msg
      nil
    end

    # @return [Boolean] true if #headers are valid; false if not.
<<<<<<< HEAD
    def validate_headers
      if csv
        unless missing_headers.empty?
          add_error(:headers, "Missing headers '#{missing_headers.join("','")}'")
        end

        unless unallowed_headers.empty?
          add_error(:headers, "Unallowed headers '#{unallowed_headers.join("', '")}'")
        end
=======
    def valid_headers?
<<<<<<< HEAD
<<<<<<< HEAD
      # If we're already invalid, don't try to validate more.
      return unless errors.empty?

      if missing_headers?
        add_error(:headers, "Missing headers '#{missing_headers.join("','")}'")
      end

      if unrecognized_headers?
        add_error(:headers, "Unrecognized headers '#{unrecognized_headers.join("', '")}'")
>>>>>>> Renders modal form for creating new MarsIngest
=======
=======
>>>>>>> efa1701b
      # Only validate headers if we have CSV data.
      if csv
        if missing_headers?
          add_error(:headers, "Missing headers '#{missing_headers.join("','")}'")
        end

        if unrecognized_headers?
          add_error(:headers, "Unrecognized headers '#{unrecognized_headers.join("', '")}'")
        end
<<<<<<< HEAD
>>>>>>> WIP
=======
>>>>>>> efa1701b
      end
    end

    # Checks for missing headers from the CSV manifest by normalizing them and
    # then comparing them to the normalized required headers.
    # @return [Array] list of missing headers.
    def missing_headers
      @missing_headers ||= MarsManifest.required_headers.select do |required_header|
        normalized_headers.exclude? required_header
      end
    end

    # Checks for unrecognized headers from the CSV manifest by normalizing them
    # and then comparing them to the normalized required headers.
    # @return [Array] list of unrecognized headers.
    def unallowed_headers
      @unallowed_headers ||= headers.select do |header|
        allowed_headers.exclude? normalize_header(header)
      end
    end

    def normalized_headers
      @normalized_headers ||= headers.map { |h| normalize_header(h) }
    end

  # MarsManfiest class methods
  class << self
    def required_headers
      validation_methods.select do |field, validations|
        validations.include? :presence
      end.keys
    end

    def allowed_headers
      validation_methods.keys
    end

    def validation_methods_for(header)
      validation_methods[normalize_header(header)] || []
    end

    def validation_methods
      {
        "collection name" => [:presence],
        "collection description" => [],
        "unit name" => [],
        "collection id" => [],
        "title" => [],
        "date issued" => [],
        "creator" => [],
        "alternative title" => [],
        "translated title" => [],
        "uniform title" => [],
        "statement of responsibility" => [],
        "date created" => [],
        "copyright date" => [],
        "abstract" => [],
        "note" => [],
        "format" => [],
        "resource type" => [],
        "contributor" => [],
        "publisher" => [],
        "genre" => [],
        "subject" => [],
        "related item url" => [],
        "geographic subject" => [],
        "temporal subject" => [],
        "topical subject" => [],
        "bibliographic id" => [],
        "language" => [],
        "terms of use" => [],
        "tables of content" => [],
        "physical description" => [],
        "other identifier" => [],
        "other identifier type" => [],
        "comment" => [],
        "file label" => [],
        "file title" => [],
        "instantiation label" => [],
        "instantiation id" => [],
        "instantiation streaming url" => [],
        "instantiation duration" => [],
        "instantiation mime type" => [],
        "instantiation audio bitrate" => [],
        "instantiation audio codec" => [],
        "instantiation video bitrate" => [],
        "instantiation video codec" => [],
        "instantiation width" => [],
        "instantiation height" => [],
        "file location" => [],
        "file checksum" => [],
        "file size" => [],
        "file duration" => [],
        "file aspect ratio" => [],
        "file frame size" => [],
        "file format" => [],
        "file date digitized" => [],
        "file caption text" => [],
        "file caption type" => [],
        "file other id" => [],
        "file comment" => []
      }
    end

    # Normalizes a header string by 1) making lowercase, 2) reducing excessive
    # whitespace down to a single space, 3) stripping leading/trailing
    # whitespace.
    # @return [String] the normalized header.
    def normalize_header(header)
<<<<<<< HEAD
      header.to_s.downcase.gsub(/ +/, ' ').strip
=======
      header.downcase.gsub(/ +/, ' ').strip
    end

  # MarsManfiest class methods
  class << self
    def required_headers
      [
        "Collection Name",
        "Collection Description",
        "Unit Name",
        "Collection ID",
        "Title",
        "Date Issued",
        "Creators",
        "Alternative Titles",
        "Translated Titles",
        "Uniform Titles",
        "Statement Of Responsibility",
        "Date Created",
        "Copyright Date",
        "Abstract",
        "Notes",
        "Format",
        "Resource Types",
        "Contributors",
        "Publishers",
        "Genres",
        "Subjects",
        "Related Item Urls",
        "Geographic Subjects",
        "Temporal Subjects",
        "Topical Subjects",
        "Bibliographic Id",
        "Languages",
        "Terms Of Use",
        "Tables Of Contents",
        "Physical Description",
        "Other Identifiers",
        "Comments",
        "File Label",
        "File Title",
        "Instantiation Label",
        "Instantiation Id",
        "Instantiation Streaming URL",
        "Instantiation Duration",
        "Instantiation Mime Type",
        "Instantiation Audio Bitrate",
        "Instantiation Audio Codec",
        "Instantiation Video Bitrate",
        "Instantiation Video Codec",
        "Instantiation Width",
        "Instantiation Height",
        "File Location",
        "File Checksum",
        "File Size",
        "File Duration",
        "File Aspect Ratio",
        "File Frame Size",
        "File Format",
        "File Date Digitized",
        "File Caption Text",
        "File Caption Type",
        "File Other Id",
        "File Comment"
      ]
>>>>>>> efa1701b
    end
  end
end<|MERGE_RESOLUTION|>--- conflicted
+++ resolved
@@ -10,19 +10,13 @@
 
   attr_reader :url
 
-<<<<<<< HEAD
-<<<<<<< HEAD
   validate :validate_manifest
   # validate :validate_headers
   # validate :validate_rows
 
   delegate :normalize_header, :required_headers, :allowed_headers,
            :validation_methods, :validation_methods_for, to: :class
-=======
-=======
->>>>>>> efa1701b
   validate :valid_headers?
->>>>>>> WIP
 
   def initialize(url:)
     @url = url
@@ -48,19 +42,9 @@
 
   private
 
-<<<<<<< HEAD
     def validate_manifest
       validate_headers
       validate_rows if errors.empty?
-=======
-    # Parses raw data as CSV, memoized in @csv. If an error occurs, it adds
-    # the error message on the :csv field, invalidating the model instance.
-    # @return Array parsed CSV data; nil if an error occcurs.
-    def csv
-      @csv ||= CSV.parse(raw_data) if raw_data
-    rescue => e
-      add_error(:csv, "Invalid CSV file at URL: '#{url}'")
->>>>>>> efa1701b
     end
 
     # def mars_manifest_rows
@@ -78,13 +62,10 @@
       @raw_data ||= Net::HTTP.get(URI.parse(url))
     rescue => e
       add_error(:url, "Invalid Manifest URL: '#{url}'")
-<<<<<<< HEAD
     end
 
     def validate_rows
       rows.each_with_index { |row, row_num| validate_row(row, row_num) }
-=======
->>>>>>> efa1701b
     end
 
     def validate_row(row, row_num)
@@ -123,7 +104,6 @@
     end
 
     # @return [Boolean] true if #headers are valid; false if not.
-<<<<<<< HEAD
     def validate_headers
       if csv
         unless missing_headers.empty?
@@ -133,36 +113,6 @@
         unless unallowed_headers.empty?
           add_error(:headers, "Unallowed headers '#{unallowed_headers.join("', '")}'")
         end
-=======
-    def valid_headers?
-<<<<<<< HEAD
-<<<<<<< HEAD
-      # If we're already invalid, don't try to validate more.
-      return unless errors.empty?
-
-      if missing_headers?
-        add_error(:headers, "Missing headers '#{missing_headers.join("','")}'")
-      end
-
-      if unrecognized_headers?
-        add_error(:headers, "Unrecognized headers '#{unrecognized_headers.join("', '")}'")
->>>>>>> Renders modal form for creating new MarsIngest
-=======
-=======
->>>>>>> efa1701b
-      # Only validate headers if we have CSV data.
-      if csv
-        if missing_headers?
-          add_error(:headers, "Missing headers '#{missing_headers.join("','")}'")
-        end
-
-        if unrecognized_headers?
-          add_error(:headers, "Unrecognized headers '#{unrecognized_headers.join("', '")}'")
-        end
-<<<<<<< HEAD
->>>>>>> WIP
-=======
->>>>>>> efa1701b
       end
     end
 
@@ -272,75 +222,7 @@
     # whitespace.
     # @return [String] the normalized header.
     def normalize_header(header)
-<<<<<<< HEAD
       header.to_s.downcase.gsub(/ +/, ' ').strip
-=======
-      header.downcase.gsub(/ +/, ' ').strip
-    end
-
-  # MarsManfiest class methods
-  class << self
-    def required_headers
-      [
-        "Collection Name",
-        "Collection Description",
-        "Unit Name",
-        "Collection ID",
-        "Title",
-        "Date Issued",
-        "Creators",
-        "Alternative Titles",
-        "Translated Titles",
-        "Uniform Titles",
-        "Statement Of Responsibility",
-        "Date Created",
-        "Copyright Date",
-        "Abstract",
-        "Notes",
-        "Format",
-        "Resource Types",
-        "Contributors",
-        "Publishers",
-        "Genres",
-        "Subjects",
-        "Related Item Urls",
-        "Geographic Subjects",
-        "Temporal Subjects",
-        "Topical Subjects",
-        "Bibliographic Id",
-        "Languages",
-        "Terms Of Use",
-        "Tables Of Contents",
-        "Physical Description",
-        "Other Identifiers",
-        "Comments",
-        "File Label",
-        "File Title",
-        "Instantiation Label",
-        "Instantiation Id",
-        "Instantiation Streaming URL",
-        "Instantiation Duration",
-        "Instantiation Mime Type",
-        "Instantiation Audio Bitrate",
-        "Instantiation Audio Codec",
-        "Instantiation Video Bitrate",
-        "Instantiation Video Codec",
-        "Instantiation Width",
-        "Instantiation Height",
-        "File Location",
-        "File Checksum",
-        "File Size",
-        "File Duration",
-        "File Aspect Ratio",
-        "File Frame Size",
-        "File Format",
-        "File Date Digitized",
-        "File Caption Text",
-        "File Caption Type",
-        "File Other Id",
-        "File Comment"
-      ]
->>>>>>> efa1701b
     end
   end
 end