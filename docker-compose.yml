version: '3.2'

volumes:
  database:
  fedora:
  solr:
  npms:
  data:

networks:
  internal:
  external:

services:
  db: &db-avalon
    image: postgres:10-alpine
    volumes:
      - database:/data
    environment:
      - PGDATA=/data
      - POSTGRES_USER=postgres
      - POSTGRES_DB=avalon
    networks:
      internal:
  db-test:
    <<: *db-avalon
    volumes: []

  fedora: &fedora
    image: avalonmediasystem/fedora:4.7.5
    depends_on:
      - db
    volumes:
      - fedora:/data
    environment:
      - JAVA_OPTIONS=-Dfcrepo.modeshape.configuration=classpath:/config/file-simple/repository.json -Dfcrepo.home=/data
    networks:
      internal:
  fedora-test:
    <<: *fedora
    volumes: []

  solr: &solr
    image: solr:6.6.4-alpine
    volumes:
      - ./solr/config:/opt/solr/avalon_conf
      - solr:/opt/solr/server/solr/mycores
    entrypoint:
      - docker-entrypoint.sh
      - solr-precreate
      - avalon
      - /opt/solr/avalon_conf
    networks:
      internal:
<<<<<<< HEAD
  # matterhorn:
  #   image: avalonmediasystem/matterhorn
  #   volumes:
  #     - ./masterfiles:/masterfiles
  #     - streaming:/streamfiles
  #     - work:/work
  #   networks:
  #     internal:
=======
  solr-test:
    <<: *solr
    volumes:
      - ./solr/config:/opt/solr/avalon_conf

>>>>>>> 95b855bf
  hls:
    image: avalonmediasystem/nginx:minio
    environment:
      - AVALON_DOMAIN=http://avalon:3000
      - AVALON_STREAMING_BUCKET_URL=http://minio:9000/derivatives/
    ports:
      - '8880:80'
    networks:
      internal:
      external:

  redis: &redis
    image: redis:alpine
    networks:
      internal:
<<<<<<< HEAD
  avalon:
    build:
      context: ./docker
    command: "/rails_init-dev.sh"
=======
  redis-test:
    <<: *redis

  avalon: &avalon
    image: avalonmediasystem/avalon:7.0-slim-dev-20200106
    build: .
    command: bash -c "/docker_init.sh && rails server -b 0.0.0.0"
>>>>>>> 95b855bf
    depends_on:
      - db
      - fedora
      - solr
      - redis
      - hls
      - minio
    environment:
      - APP_NAME=avalon
      - AVALON_BRANCH=develop
      - SETTINGS__DOMAIN=http://localhost:3000
      - BUNDLE_FLAGS=--with development postgres --without production test
      - ENCODE_WORK_DIR=/tmp
      - CONTROLLED_VOCABULARY=config/controlled_vocabulary.yml
      - DATABASE_URL=postgres://postgres@db/avalon
      - FEDORA_NAMESPACE=avalon
      - FEDORA_URL=http://fedoraAdmin:fedoraAdmin@fedora:8080/fedora/rest
      - MEDIAINFO_PATH=/usr/bin/mediainfo
      - RAILS_ENV=development
      - SETTINGS__REDIS__HOST=redis
      - SETTINGS__REDIS__PORT=6379
      - SECRET_KEY_BASE=abcd
      - SOLR_URL=http://solr:8983/solr/avalon
      - AWS_REGION=us-east-1
      - SETTINGS__FFMPEG__PATH=/usr/bin/ffmpeg
      - SETTINGS__MINIO__ENDPOINT=http://minio:9000
      - SETTINGS__MINIO__PUBLIC_HOST=http://localhost:9000
      - SETTINGS__MINIO__ACCESS=minio
      - SETTINGS__MINIO__SECRET=minio123
      - SETTINGS__ENCODING__MASTERFILE_BUCKET=masterfiles
      - SETTINGS__ENCODING__DERIVATIVE_BUCKET=derivatives
      - SETTINGS__DROPBOX__PATH=s3://masterfiles/dropbox/
      - SETTINGS__DROPBOX__UPLOAD_URI=s3://masterfiles/dropbox/
      - SETTINGS__MASTER_FILE_MANAGEMENT__PATH=s3://preserves/
      - SETTINGS__MASTER_FILE_MANAGEMENT__STRATEGY=MOVE
      - SETTINGS__STREAMING__CONTENT_PATH=/derivatives/
      - SETTINGS__STREAMING__STREAM_DEFAULT_QUALITY=medium
      - SETTINGS__STREAMING__HTTP_BASE=http://localhost:8880/avalon
      - SETTINGS__STREAMING__SERVER=nginx
      - SETTINGS__STREAMING__STREAM_TOKEN_TTL=20
      - SYSTEM_GROUPS=administrator,group_manager,manager
    volumes:
      - .:/home/app/avalon
<<<<<<< HEAD
      - ./masterfiles:/masterfiles
      - bundle:/home/app/gems
=======
>>>>>>> 95b855bf
      - npms:/home/app/avalon/node_modules
    ports:
      - '3000:3000'
    networks:
      internal:
      external:
    stdin_open: true
    tty: true

  test:
    <<: *avalon
    command: >
      bash -c "/docker_init.sh && tail -f /dev/null"
    depends_on:
      - db-test
      - fedora-test
      - solr-test
      - redis-test
    environment:
      - DATABASE_URL=postgresql://postgres@db-test/avalon
      - REDIS_HOST=redis-test
      - FEDORA_URL=http://fedora-test:8080/fedora/rest
      - SOLR_URL=http://solr-test:8983/solr/avalon
      - RAILS_ENV=test
      - BUNDLE_FLAGS=--with aws test postgres --without production
      - DATABASE_CLEANER_ALLOW_REMOTE_DATABASE_URL=true
    ports: []

  worker:
    <<: *avalon
    command: dumb-init -- bash -c "bundle install && bundle exec sidekiq -C config/sidekiq.yml"
    ports: []

  minio:
    image: minio/minio:RELEASE.2019-10-12T01-39-57Z
    command: minio server /data
    environment:
      MINIO_ACCESS_KEY: minio
      MINIO_SECRET_KEY: minio123
    volumes:
      - data:/data
    ports:
      - 9000:9000
    networks:
      internal:
      external:
    healthcheck:
      test: ["CMD", "curl", "-f", "http://localhost:9000/minio/health/live"]
      interval: 30s
      timeout: 20s
      retries: 3

  createbuckets:
    image: minio/mc
    depends_on:
      - minio
    entrypoint: >
      /bin/sh -c "
      /usr/bin/mc config host add myminio http://minio:9000 minio minio123;
      /usr/bin/mc mb -p myminio/fcrepo myminio/masterfiles myminio/derivatives;
      /usr/bin/mc policy set download myminio/derivatives;
      exit 0;
      "
    networks:
      internal:<|MERGE_RESOLUTION|>--- conflicted
+++ resolved
@@ -52,22 +52,11 @@
       - /opt/solr/avalon_conf
     networks:
       internal:
-<<<<<<< HEAD
-  # matterhorn:
-  #   image: avalonmediasystem/matterhorn
-  #   volumes:
-  #     - ./masterfiles:/masterfiles
-  #     - streaming:/streamfiles
-  #     - work:/work
-  #   networks:
-  #     internal:
-=======
   solr-test:
     <<: *solr
     volumes:
       - ./solr/config:/opt/solr/avalon_conf
 
->>>>>>> 95b855bf
   hls:
     image: avalonmediasystem/nginx:minio
     environment:
@@ -83,12 +72,6 @@
     image: redis:alpine
     networks:
       internal:
-<<<<<<< HEAD
-  avalon:
-    build:
-      context: ./docker
-    command: "/rails_init-dev.sh"
-=======
   redis-test:
     <<: *redis
 
@@ -96,7 +79,6 @@
     image: avalonmediasystem/avalon:7.0-slim-dev-20200106
     build: .
     command: bash -c "/docker_init.sh && rails server -b 0.0.0.0"
->>>>>>> 95b855bf
     depends_on:
       - db
       - fedora
@@ -140,11 +122,6 @@
       - SYSTEM_GROUPS=administrator,group_manager,manager
     volumes:
       - .:/home/app/avalon
-<<<<<<< HEAD
-      - ./masterfiles:/masterfiles
-      - bundle:/home/app/gems
-=======
->>>>>>> 95b855bf
       - npms:/home/app/avalon/node_modules
     ports:
       - '3000:3000'
